--- conflicted
+++ resolved
@@ -31,26 +31,8 @@
     - https://www.vmware.com/support/developer/vc-sdk/
 
 """
-<<<<<<< HEAD
 import re
-=======
-
-
-import ssl
-
-try:
-    _create_unverified_https_context = ssl._create_unverified_context
-except AttributeError:
-    # Legacy Python that doesn't verify HTTPS certificates by default
-    pass
-else:
-    # Handle target environment that doesn't support HTTPS verification
-    ssl._create_default_https_context = _create_unverified_https_context
-
->>>>>>> fe65744c
 import pyVmomi
-import pdb
-import traceback
 
 from vpoller.log import logger
 from vpoller.task.decorators import task
